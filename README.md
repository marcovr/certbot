--- conflicted
+++ resolved
@@ -52,27 +52,12 @@
       "timestamp": "2014-06-06T14:30:16+00:00",
       // "timestamp": 1401414363,  : also acceptable
       "author": "Electronic Frontier Foundation https://eff.org",
-<<<<<<< HEAD
-      "expires": 1401414363, // epoch seconds
-      "mx-domains": {
+      "expires": "2014-06-06T14:30:16+00:00",
+      "security-policies": {
+        // These match on the MX domain.
         "*.yahoodns.net": {
            "require-valid-certificate": true,
          }
-=======
-      "expires": "2014-06-06T14:30:16+00:00",
-      "acceptable-mxs": {
-        "gmail.com": {
-          "accept-mx-domains": ["*.google.com", "*.gmail.com"]
-        }
-        "yahoo.com": {
-          "accept-mx-domains": ["*.yahoodns.net"]
-        }
-        "eff.org": {
-          "accept-mx-domains": ["*.eff.org"]
-        }
-      }
-      "security-policies": {
->>>>>>> 7bdb6337
         "*.eff.org": {
           "require-tls": true,
           "min-tls-version": "TLSv1.1",
@@ -88,11 +73,10 @@
           "enforce-mode": "log-only",
           "error-notification": "https://google.com/post/reports/here"
         },
-<<<<<<< HEAD
       }
-      // Since the MX lookup is not secure, we list valid responses to protect
-      // against DNS spoofing.
-      "address-domains": {
+      // Since the MX lookup is not secure, we list valid responses for each
+      // address domain, to protect against DNS spoofing.
+      "acceptable-mxs": {
         "yahoo.com": {
           "accept-mx-domains": ["*.yahoodns.net"]
         }
@@ -102,11 +86,9 @@
         "eff.org": {
           "accept-mx-domains": ["*.eff.org"]
         }
-=======
         "*.yahoodns.net": {
            "require-valid-certificate": true,
-         }
->>>>>>> 7bdb6337
+        }
       }
     }
 
