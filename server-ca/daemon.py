--- conflicted
+++ resolved
@@ -134,11 +134,7 @@
     names = r.lrange("%s:names" % session, 0, -1)
     if debug: print "%s: new valid request" % session
     if debug: print "%s: from requesting client at %s" % (short(session), r.hget(session, "client-addr"))
-<<<<<<< HEAD
-    if debug: print "%s: for %d names: %s" % (short(session), len(names), ",".join(names))
-=======
     if debug: print "%s: for %d names: %s" % (short(session), len(names), ", ".join(names))
->>>>>>> f555c8ae
     for i, name in enumerate(names):
         challenge = "%s:%d" % (session, i)
         r.hset(challenge, "challtime", int(time.time()))
@@ -192,11 +188,7 @@
         failed = r.hget(challenge, "failed") == "True"
         # TODO: check whether this challenge is too old
         if not satisfied and not failed:
-<<<<<<< HEAD
-            if debug: print "challenge", short(challenge), "being tested"
-=======
             # if debug: print "challenge", short(challenge), "being tested"
->>>>>>> f555c8ae
             if challtype == 0:  # DomainValidateSNI
                 if debug: print "\tbeginning dvsni test to %s" % name
                 dvsni_nonce = r.hget(challenge, "dvsni:nonce")
@@ -229,11 +221,7 @@
         # response to an empty list of challenges (even though
         # the daemon that put this session on the queue should
         # also have implicitly guaranteed this).
-<<<<<<< HEAD
-        if debug: print "\tall challenges satisfied, going to issue", short(session)
-=======
         if debug: print "\t** All challenges satisfied; request %s GRANTED" % short(session)
->>>>>>> f555c8ae
         r.hset(session, "state", "issue")
         r.lpush("pending-issue", session)
         r.publish("requests", "issue")
@@ -280,11 +268,7 @@
         cert = CSR.issue(csr, names)
     r.hset(session, "cert", cert)
     if cert:   # once issuing cert succeeded
-<<<<<<< HEAD
-        if debug: print "issued for", short(session)
-=======
         if debug: print "%s: issued certificate for names: %s" % (short(session), ", ".join(names))
->>>>>>> f555c8ae
         r.hset(session, "state", "done")
         r.lpush("pending-done", session)
         # TODO: Note that we do not publish a pubsub message when
@@ -338,11 +322,7 @@
                         if debug: print "expiring ancient session", short(session)
                         r.hset(session, "live", False)
                     else:
-<<<<<<< HEAD
-                        if debug: print "going to %s for %s" % (queue, short(session))
-=======
                         # if debug: print "going to %s for %s" % (queue, short(session))
->>>>>>> f555c8ae
                         if queue == "makechallenge": makechallenge(session)
                         elif queue == "testchallenge": testchallenge(session)
                         elif queue == "issue": issue(session)
