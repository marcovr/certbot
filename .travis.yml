--- conflicted
+++ resolved
@@ -35,6 +35,8 @@
       env: TOXENV=py27_install BOULDER_INTEGRATION=v1
       sudo: required
       services: docker
+    - python: "2.7"
+      env: TOXENV='py27-{acme,apache,certbot,dns,nginx}-oldest'
     - sudo: required
       env: TOXENV=apache_compat
       services: docker
@@ -45,16 +47,8 @@
       services: docker
       before_install:
       addons:
-<<<<<<< HEAD
     - sudo: required
       env: TOXENV=le_auto_precise
-=======
-    - python: "2.7"
-      env: TOXENV=lint
-    - python: "2.7"
-      env: TOXENV='py27-{acme,apache,certbot,dns,nginx}-oldest'
-      sudo: required
->>>>>>> cc344bfd
       services: docker
       before_install:
       addons:
