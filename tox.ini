# Tox (http://tox.testrun.org/) is a tool for running tests in
# multiple virtualenvs. To use it, "pip install tox" and then run
# "tox" from this directory.

[tox]
# acme and letsencrypt are not yet on pypi, so when Tox invokes
# "install *.zip", it will not find deps
skipsdist = true
envlist = py26,py27,cover,lint

[testenv]
commands =
    pip install -r requirements.txt -e acme -e .[testing] -e letsencrypt-apache -e letsencrypt-nginx -e letshelp-letsencrypt
    # -q does not suppress errors
    python setup.py test -q
    python setup.py test -q -s acme
    python setup.py test -q -s letsencrypt_apache
    python setup.py test -q -s letsencrypt_nginx
    python setup.py test -q -s letshelp_letsencrypt

setenv =
    PYTHONPATH = {toxinidir}
    PYTHONHASHSEED = 0
# https://testrun.org/tox/latest/example/basic.html#special-handling-of-pythonhas

[testenv:cover]
basepython = python2.7
commands =
    pip install -r requirements.txt -e acme -e .[testing] -e letsencrypt-apache -e letsencrypt-nginx -e letshelp-letsencrypt
    ./tox.cover.sh

[testenv:lint]
# recent versions of pylint do not support Python 2.6 (#97, #187)
basepython = python2.7
# separating into multiple invocations disables cross package
# duplicate code checking; if one of the commands fails, others will
# continue, but tox return code will reflect previous error
commands =
<<<<<<< HEAD
    pip install -r requirements.txt -e acme -e .[dev] -e letsencrypt-apache -e letsencrypt-nginx -e letsencrypt-compatibility-test
=======
    pip install -r requirements.txt -e acme -e .[dev] -e letsencrypt-apache -e letsencrypt-nginx -e letshelp-letsencrypt
>>>>>>> 7cb30ca8
    pylint --rcfile=.pylintrc letsencrypt
    pylint --rcfile=.pylintrc acme/acme
    pylint --rcfile=.pylintrc letsencrypt-apache/letsencrypt_apache
    pylint --rcfile=.pylintrc letsencrypt-nginx/letsencrypt_nginx
<<<<<<< HEAD
    pylint --rcfile=.pylintrc letsencrypt-compatibility-test/letsencrypt_compatibility_test
=======
    pylint --rcfile=.pylintrc letshelp-letsencrypt/letshelp_letsencrypt
>>>>>>> 7cb30ca8
<|MERGE_RESOLUTION|>--- conflicted
+++ resolved
@@ -36,17 +36,10 @@
 # duplicate code checking; if one of the commands fails, others will
 # continue, but tox return code will reflect previous error
 commands =
-<<<<<<< HEAD
-    pip install -r requirements.txt -e acme -e .[dev] -e letsencrypt-apache -e letsencrypt-nginx -e letsencrypt-compatibility-test
-=======
-    pip install -r requirements.txt -e acme -e .[dev] -e letsencrypt-apache -e letsencrypt-nginx -e letshelp-letsencrypt
->>>>>>> 7cb30ca8
+    pip install -r requirements.txt -e acme -e .[dev] -e letsencrypt-apache -e letsencrypt-nginx -e letsencrypt-compatibility-test -e letshelp-letsencrypt
     pylint --rcfile=.pylintrc letsencrypt
     pylint --rcfile=.pylintrc acme/acme
     pylint --rcfile=.pylintrc letsencrypt-apache/letsencrypt_apache
     pylint --rcfile=.pylintrc letsencrypt-nginx/letsencrypt_nginx
-<<<<<<< HEAD
     pylint --rcfile=.pylintrc letsencrypt-compatibility-test/letsencrypt_compatibility_test
-=======
-    pylint --rcfile=.pylintrc letshelp-letsencrypt/letshelp_letsencrypt
->>>>>>> 7cb30ca8
+    pylint --rcfile=.pylintrc letshelp-letsencrypt/letshelp_letsencrypt