--- conflicted
+++ resolved
@@ -177,19 +177,11 @@
     renewer_config_file = zope.interface.Attribute(
         "Location of renewal configuration file.")
 
-<<<<<<< HEAD
-    test_mode = zope.interface.Attribute(
-        "Test mode. Disables certificate verification.")
-=======
-    cert_path = zope.interface.Attribute("Let's Encrypt certificate file path.")
-    chain_path = zope.interface.Attribute("Let's Encrypt chain file path.")
-
     no_verify_ssl = zope.interface.Attribute(
         "Disable SSL certificate verification.")
     dvsni_port = zope.interface.Attribute(
         "Port number to perform DVSNI challenge. "
         "Boulder in testing mode defaults to 5001.")
->>>>>>> 325f2ae4
 
 
 class IInstaller(IPlugin):
