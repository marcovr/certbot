"""ACME AuthHandler."""
import logging
import sys

<<<<<<< HEAD
import Crypto.PublicKey.RSA

from letsencrypt import acme

from letsencrypt.client import CONFIG
=======
from letsencrypt.client import acme
>>>>>>> 35ea205e
from letsencrypt.client import challenge_util
from letsencrypt.client import constants
from letsencrypt.client import errors


class AuthHandler(object):  # pylint: disable=too-many-instance-attributes
    """ACME Authorization Handler for a client.

    :ivar dv_auth: Authenticator capable of solving
        :const:`~letsencrypt.client.constants.DV_CHALLENGES`
    :type dv_auth: :class:`letsencrypt.client.interfaces.IAuthenticator`

    :ivar client_auth: Authenticator capable of solving
        :const:`~letsencrypt.client_auth.constants.CLIENT_CHALLENGES`
    :type client_auth: :class:`letsencrypt.client.interfaces.IAuthenticator`

    :ivar network: Network object for sending and receiving authorization
        messages
    :type network: :class:`letsencrypt.client.network.Network`

    :ivar list domains: list of str domains to get authorization
    :ivar dict authkey: Authorized Keys for each domain.
        values are of type :class:`letsencrypt.client.client.Client.Key`
    :ivar dict responses: keys: domain, values: list of dict responses
    :ivar dict msgs: ACME Challenge messages with domain as a key
    :ivar dict paths: optimal path for authorization. eg. paths[domain]
    :ivar dict dv_c: Keys - domain, Values are DV challenges in the form of
        :class:`letsencrypt.client.challenge_util.IndexedChall`
    :ivar dict client_c: Keys - domain, Values are Client challenges in the form
        of :class:`letsencrypt.client.challenge_util.IndexedChall`

    """
    def __init__(self, dv_auth, client_auth, network):
        self.dv_auth = dv_auth
        self.client_auth = client_auth
        self.network = network

        self.domains = []
        self.authkey = dict()
        self.responses = dict()
        self.msgs = dict()
        self.paths = dict()

        self.dv_c = dict()
        self.client_c = dict()

    def add_chall_msg(self, domain, msg, authkey):
        """Add a challenge message to the AuthHandler.

        :param str domain: domain for authorization

        :param msg: ACME "challenge" message
        :type msg: :class:`letsencrypt.acme.message.Challenge`

        :param authkey: authorized key for the challenge
        :type authkey: :class:`letsencrypt.client.client.Client.Key`

        """
        if domain in self.domains:
            raise errors.LetsEncryptAuthHandlerError(
                "Multiple ACMEChallengeMessages for the same domain "
                "is not supported.")
        self.domains.append(domain)
        self.responses[domain] = ["null"] * len(msg.challenges)
        self.msgs[domain] = msg
        self.authkey[domain] = authkey

    def get_authorizations(self):
        """Retreive all authorizations for challenges.

        :raises LetsEncryptAuthHandlerError: If unable to retrieve all
            authorizations

        """
        progress = True
        while self.msgs and progress:
            progress = False
            self._satisfy_challenges()

            delete_list = []

            for dom in self.domains:
                if self._path_satisfied(dom):
                    self.acme_authorization(dom)
                    delete_list.append(dom)

            # This avoids modifying while iterating over the list
            if delete_list:
                self._cleanup_state(delete_list)
                progress = True

        if not progress:
            raise errors.LetsEncryptAuthHandlerError(
                "Unable to solve challenges for requested names.")

    def acme_authorization(self, domain):
        """Handle ACME "authorization" phase.

        :param str domain: domain that is requesting authorization

        :returns: ACME "authorization" message.
        :rtype: :class:`letsencrypt.acme.messages.Authorization`

        """
        try:
            auth = self.network.send_and_receive_expected(
                acme.messages.AuthorizationRequest.create(
                    session_id=self.msgs[domain].session_id,
                    nonce=self.msgs[domain].nonce,
                    responses=self.responses[domain],
                    name=domain,
                    key=Crypto.PublicKey.RSA.importKey(
                        self.authkey[domain].pem)),
                acme.messages.Authorization)
            logging.info("Received Authorization for %s", domain)
            return auth
        except errors.LetsEncryptClientError as err:
            logging.fatal(str(err))
            logging.fatal(
                "Failed Authorization procedure - cleaning up challenges")
            sys.exit(1)
        finally:
            self._cleanup_challenges(domain)

    def _satisfy_challenges(self):
        """Attempt to satisfy all saved challenge messages.

        .. todo:: It might be worth it to try different challenges to
            find one that doesn't throw an exception

        """
        logging.info("Performing the following challenges:")
        for dom in self.domains:
            self.paths[dom] = gen_challenge_path(
                self.msgs[dom].challenges,
                self._get_chall_pref(dom),
                self.msgs[dom].combinations)

            self.dv_c[dom], self.client_c[dom] = self._challenge_factory(
                dom, self.paths[dom])

        # Flatten challs for authenticator functions and remove index
        # Order is important here as we will not expose the outside
        # Authenticator to our own indices.
        flat_client = []
        flat_auth = []
        for dom in self.domains:
            flat_client.extend(ichall.chall for ichall in self.client_c[dom])
            flat_auth.extend(ichall.chall for ichall in self.dv_c[dom])

        try:
            client_resp = self.client_auth.perform(flat_client)
            dv_resp = self.dv_auth.perform(flat_auth)
        # This will catch both specific types of errors.
        except errors.LetsEncryptAuthHandlerError as err:
            logging.critical("Failure in setting up challenges:")
            logging.critical(str(err))
            logging.info("Attempting to clean up outstanding challenges...")
            for dom in self.domains:
                self._cleanup_challenges(dom)

            raise errors.LetsEncryptAuthHandlerError(
                "Unable to perform challenges")

        logging.info("Ready for verification...")

        # Assemble Responses
        self._assign_responses(client_resp, self.client_c)
        self._assign_responses(dv_resp, self.dv_c)

    def _assign_responses(self, flat_list, ichall_dict):
        """Assign responses from flat_list back to the IndexedChall dicts.

        :param list flat_list: flat_list of responses from an IAuthenticator
        :param dict ichall_dict: Master dict mapping all domains to a list of
            their associated 'client' and 'dv' IndexedChallenges, or their
            :class:`letsencrypt.client.challenge_util.IndexedChall` list

        """
        flat_index = 0
        for dom in self.domains:
            for ichall in ichall_dict[dom]:
                self.responses[dom][ichall.index] = flat_list[flat_index]
                flat_index += 1

    def _path_satisfied(self, dom):
        """Returns whether a path has been completely satisfied."""
        return all(
            None != self.responses[dom][i] and "null" != self.responses[dom][i]
            for i in self.paths[dom])

    def _get_chall_pref(self, domain):
        """Return list of challenge preferences.

        :param str domain: domain for which you are requesting preferences

        """
        chall_prefs = []
        chall_prefs.extend(self.client_auth.get_chall_pref(domain))
        chall_prefs.extend(self.dv_auth.get_chall_pref(domain))
        return chall_prefs

    def _cleanup_challenges(self, domain):
        """Cleanup configuration challenges

        :param str domain: domain for which to clean up challenges

        """
        logging.info("Cleaning up challenges for %s", domain)
        # These are indexed challenges... give just the challenges to the auth
        # Chose to make these lists instead of a generator to make it easier to
        # work with...
        self.dv_auth.cleanup([ichall.chall for ichall in self.dv_c[domain]])
        self.client_auth.cleanup(
            [ichall.chall for ichall in self.client_c[domain]])

    def _cleanup_state(self, delete_list):
        """Cleanup state after an authorization is received.

        :param list delete_list: list of domains in str form

        """
        for domain in delete_list:
            del self.msgs[domain]
            del self.responses[domain]
            del self.paths[domain]

            del self.authkey[domain]

            del self.client_c[domain]
            del self.dv_c[domain]

            self.domains.remove(domain)

    def _challenge_factory(self, domain, path):
        """Construct Namedtuple Challenges

        :param str domain: domain of the enrollee

        :param list path: List of indices from `challenges`.

        :returns: dv_chall, list of
            :class:`letsencrypt.client.challenge_util.IndexedChall`
            client_chall, list of
            :class:`letsencrypt.client.challenge_util.IndexedChall`
        :rtype: tuple

        :raises errors.LetsEncryptClientError: If Challenge type is not
            recognized

        """
        challenges = self.msgs[domain].challenges

        dv_chall = []
        client_chall = []

        for index in path:
            chall = challenges[index]

            # Authenticator Challenges
            if chall["type"] in constants.DV_CHALLENGES:
                dv_chall.append(challenge_util.IndexedChall(
                    self._construct_dv_chall(chall, domain), index))

            # Client Challenges
            elif chall["type"] in constants.CLIENT_CHALLENGES:
                client_chall.append(challenge_util.IndexedChall(
                    self._construct_client_chall(chall, domain), index))

            else:
                raise errors.LetsEncryptClientError(
                    "Received unrecognized challenge of type: "
                    "%s" % chall["type"])

        return dv_chall, client_chall

    def _construct_dv_chall(self, chall, domain):
        """Construct Auth Type Challenges.

        :param dict chall: Single challenge
        :param str domain: challenge's domain

        :returns: challenge_util named tuple Chall object
        :rtype: `collections.namedtuple`

        :raises errors.LetsEncryptClientError: If unimplemented challenge exists

        """
        if chall["type"] == "dvsni":
            logging.info("  DVSNI challenge for name %s.", domain)
            return challenge_util.DvsniChall(
                domain, str(chall["r"]), str(chall["nonce"]),
                self.authkey[domain])

        elif chall["type"] == "simpleHttps":
            logging.info("  SimpleHTTPS challenge for name %s.", domain)
            return challenge_util.SimpleHttpsChall(
                domain, str(chall["token"]), self.authkey[domain])

        elif chall["type"] == "dns":
            logging.info("  DNS challenge for name %s.", domain)
            return challenge_util.DnsChall(domain, str(chall["token"]))

        else:
            raise errors.LetsEncryptClientError(
                "Unimplemented Auth Challenge: %s" % chall["type"])

    def _construct_client_chall(self, chall, domain):  # pylint: disable=no-self-use
        """Construct Client Type Challenges.

        :param dict chall: Single challenge
        :param str domain: challenge's domain

        :returns: challenge_util named tuple Chall object
        :rtype: `collections.namedtuple`

        :raises errors.LetsEncryptClientError: If unimplemented challenge exists

        """
        if chall["type"] == "recoveryToken":
            logging.info("  Recovery Token Challenge for name: %s.", domain)
            return challenge_util.RecTokenChall(domain)

        elif chall["type"] == "recoveryContact":
            logging.info("  Recovery Contact Challenge for name: %s.", domain)
            return challenge_util.RecContactChall(
                domain,
                chall.get("activationURL", None),
                chall.get("successURL", None),
                chall.get("contact", None))

        elif chall["type"] == "proofOfPossession":
            logging.info("  Proof-of-Possession Challenge for name: "
                         "%s", domain)
            return challenge_util.PopChall(
                domain, chall["alg"], chall["nonce"], chall["hints"])

        else:
            raise errors.LetsEncryptClientError(
                "Unimplemented Client Challenge: %s" % chall["type"])


def gen_challenge_path(challenges, preferences, combos=None):
    """Generate a plan to get authority over the identity.

    .. todo:: Make sure that the challenges are feasible...
        Example: Do you have the recovery key?

    :param list challenges: A list of challenges from ACME "challenge"
        server message to be fulfilled by the client in order to prove
        possession of the identifier.

    :param list preferences: List of challenge preferences for domain

    :param combos:  A collection of sets of challenges from ACME
        "challenge" server message ("combinations"), each of which would
        be sufficient to prove possession of the identifier.
    :type combos: list or None

    :returns: List of indices from `challenges`.
    :rtype: list

    """
    if combos:
        return _find_smart_path(challenges, preferences, combos)
    else:
        return _find_dumb_path(challenges, preferences)


def _find_smart_path(challenges, preferences, combos):
    """Find challenge path with server hints.

    Can be called if combinations is included. Function uses a simple
    ranking system to choose the combo with the lowest cost.

    :param list challenges: A list of challenges from ACME "challenge"
        server message to be fulfilled by the client in order to prove
        possession of the identifier.

    :param combos:  A collection of sets of challenges from ACME
        "challenge" server message ("combinations"), each of which would
        be sufficient to prove possession of the identifier.
    :type combos: list or None

    :returns: List of indices from `challenges`.
    :rtype: list

    """
    chall_cost = {}
    max_cost = 0
    for i, chall in enumerate(preferences):
        chall_cost[chall] = i
        max_cost += i

    best_combo = []
    # Set above completing all of the available challenges
    best_combo_cost = max_cost + 1

    combo_total = 0
    for combo in combos:
        for challenge_index in combo:
            combo_total += chall_cost.get(challenges[
                challenge_index]["type"], max_cost)
        if combo_total < best_combo_cost:
            best_combo = combo
            best_combo_cost = combo_total
            combo_total = 0

    if not best_combo:
        logging.fatal("Client does not support any combination of "
                      "challenges to satisfy ACME server")
        sys.exit(22)

    return best_combo


def _find_dumb_path(challenges, preferences):
    """Find challenge path without server hints.

    Should be called if the combinations hint is not included by the
    server. This function returns the best path that does not contain
    multiple mutually exclusive challenges.

    :param list challenges: A list of challenges from ACME "challenge"
        server message to be fulfilled by the client in order to prove
        possession of the identifier.

    :param list preferences: A list of preferences representing the
        challenge type found within the ACME spec. Each challenge type
        can only be listed once.

    :returns: List of indices from `challenges`.
    :rtype: list

    """
    # Add logic for a crappy server
    # Choose a DV
    path = []
    assert len(preferences) == len(set(preferences))
    for pref_c in preferences:
        for i, offered_challenge in enumerate(challenges):
            if (pref_c == offered_challenge["type"] and
                    is_preferred(offered_challenge["type"], path)):
                path.append((i, offered_challenge["type"]))

    return [i for (i, _) in path]


def is_preferred(offered_challenge_type, path):
    """Return whether or not the challenge is preferred in path."""
    for _, challenge_type in path:
        for mutually_exclusive in constants.EXCLUSIVE_CHALLENGES:
            # Second part is in case we eventually allow multiple names
            # to be challenges at the same time
            if (challenge_type in mutually_exclusive and
                    offered_challenge_type in mutually_exclusive and
                    challenge_type != offered_challenge_type):
                return False

    return True<|MERGE_RESOLUTION|>--- conflicted
+++ resolved
@@ -2,15 +2,10 @@
 import logging
 import sys
 
-<<<<<<< HEAD
 import Crypto.PublicKey.RSA
 
 from letsencrypt import acme
 
-from letsencrypt.client import CONFIG
-=======
-from letsencrypt.client import acme
->>>>>>> 35ea205e
 from letsencrypt.client import challenge_util
 from letsencrypt.client import constants
 from letsencrypt.client import errors
