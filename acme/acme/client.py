--- conflicted
+++ resolved
@@ -528,13 +528,8 @@
     JSON_ERROR_CONTENT_TYPE = 'application/problem+json'
     REPLAY_NONCE_HEADER = 'Replay-Nonce'
 
-<<<<<<< HEAD
     def __init__(self, key, account=None, alg=jose.RS256, verify_ssl=True,
-                 user_agent='acme-python'):
-=======
-    def __init__(self, key, alg=jose.RS256, verify_ssl=True,
                  user_agent='acme-python', timeout=DEFAULT_NETWORK_TIMEOUT):
->>>>>>> 18486d6e
         self.key = key
         self.account = account
         self.alg = alg
