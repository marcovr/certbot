"""Certbot main entry point."""
from __future__ import print_function
import atexit
import functools
import logging.handlers
import os
import sys
import time
import traceback

import zope.component

from acme import jose
from acme import messages
from acme import errors as acme_errors

import certbot

from certbot import account
from certbot import cert_manager
from certbot import client
from certbot import cli
from certbot import crypto_util
from certbot import colored_logging
from certbot import configuration
from certbot import constants
from certbot import eff
from certbot import errors
from certbot import hooks
from certbot import interfaces
from certbot import util
from certbot import reporter
from certbot import renewal

from certbot.display import util as display_util, ops as display_ops
from certbot.plugins import disco as plugins_disco
from certbot.plugins import selection as plug_sel


_PERM_ERR_FMT = os.linesep.join((
    "The following error was encountered:", "{0}",
    "If running as non-root, set --config-dir, "
    "--work-dir, and --logs-dir to writeable paths."))

USER_CANCELLED = ("User chose to cancel the operation and may "
                  "reinvoke the client.")


logger = logging.getLogger(__name__)


def _suggest_donation_if_appropriate(config):
    """Potentially suggest a donation to support Certbot."""
    assert config.verb != "renew"
    if config.staging:
        # --dry-run implies --staging
        return
    reporter_util = zope.component.getUtility(interfaces.IReporter)
    msg = ("If you like Certbot, please consider supporting our work by:\n\n"
           "Donating to ISRG / Let's Encrypt:   https://letsencrypt.org/donate\n"
           "Donating to EFF:                    https://eff.org/donate-le\n\n")
    reporter_util.add_message(msg, reporter_util.LOW_PRIORITY)

def _report_successful_dry_run(config):
    reporter_util = zope.component.getUtility(interfaces.IReporter)
    assert config.verb != "renew"
    reporter_util.add_message("The dry run was successful.",
                              reporter_util.HIGH_PRIORITY, on_crash=False)


def _get_and_save_cert(le_client, config, domains=None, certname=None, lineage=None):
    """Authenticate and enroll certificate.

    This method finds the relevant lineage, figures out what to do with it,
    then performs that action. Includes calls to hooks, various reports,
    checks, and requests for user input.

    :returns: the issued certificate or `None` if doing a dry run
    :rtype: `storage.RenewableCert` or `None`
    """
    hooks.pre_hook(config)
    try:
        if lineage is not None:
            # Renewal, where we already know the specific lineage we're
            # interested in
            logger.info("Renewing an existing certificate")
            renewal.renew_cert(config, domains, le_client, lineage)
        else:
            # TREAT AS NEW REQUEST
            assert domains is not None
            logger.info("Obtaining a new certificate")
            lineage = le_client.obtain_and_enroll_certificate(domains, certname)
            if lineage is False:
                raise errors.Error("Certificate could not be obtained")
    finally:
        hooks.post_hook(config)

    return lineage


def _handle_subset_cert_request(config, domains, cert):
    """Figure out what to do if a previous cert had a subset of the names now requested

    :param storage.RenewableCert cert:

    :returns: Tuple of (str action, cert_or_None) as per _find_lineage_for_domains_and_certname
              action can be: "newcert" | "renew" | "reinstall"
    :rtype: tuple

    """
    existing = ", ".join(cert.names())
    question = (
        "You have an existing certificate that contains a portion of "
        "the domains you requested (ref: {0}){br}{br}It contains these "
        "names: {1}{br}{br}You requested these names for the new "
        "certificate: {2}.{br}{br}Do you want to expand and replace this existing "
        "certificate with the new certificate?"
    ).format(cert.configfile.filename,
             existing,
             ", ".join(domains),
             br=os.linesep)
    if config.expand or config.renew_by_default or zope.component.getUtility(
            interfaces.IDisplay).yesno(question, "Expand", "Cancel",
                                       cli_flag="--expand",
                                       force_interactive=True):
        return "renew", cert
    else:
        reporter_util = zope.component.getUtility(interfaces.IReporter)
        reporter_util.add_message(
            "To obtain a new certificate that contains these names without "
            "replacing your existing certificate for {0}, you must use the "
            "--duplicate option.{br}{br}"
            "For example:{br}{br}{1} --duplicate {2}".format(
                existing,
                sys.argv[0], " ".join(sys.argv[1:]),
                br=os.linesep
            ),
            reporter_util.HIGH_PRIORITY)
        raise errors.Error(USER_CANCELLED)


def _handle_identical_cert_request(config, lineage):
    """Figure out what to do if a lineage has the same names as a previously obtained one

    :param storage.RenewableCert lineage:

    :returns: Tuple of (str action, cert_or_None) as per _find_lineage_for_domains_and_certname
              action can be: "newcert" | "renew" | "reinstall"
    :rtype: tuple

    """
    if not lineage.ensure_deployed():
        return "reinstall", lineage
    if renewal.should_renew(config, lineage):
        return "renew", lineage
    if config.reinstall:
        # Set with --reinstall, force an identical certificate to be
        # reinstalled without further prompting.
        return "reinstall", lineage
    question = (
        "You have an existing certificate that has exactly the same "
        "domains or certificate name you requested and isn't close to expiry."
        "{br}(ref: {0}){br}{br}What would you like to do?"
    ).format(lineage.configfile.filename, br=os.linesep)

    if config.verb == "run":
        keep_opt = "Attempt to reinstall this existing certificate"
    elif config.verb == "certonly":
        keep_opt = "Keep the existing certificate for now"
    choices = [keep_opt,
               "Renew & replace the cert (limit ~5 per 7 days)"]

    display = zope.component.getUtility(interfaces.IDisplay)
    response = display.menu(question, choices, "OK", "Cancel",
                            default=0, force_interactive=True)
    if response[0] == display_util.CANCEL:
        # TODO: Add notification related to command-line options for
        #       skipping the menu for this case.
        raise errors.Error(
            "User chose to cancel the operation and may "
            "reinvoke the client.")
    elif response[1] == 0:
        return "reinstall", lineage
    elif response[1] == 1:
        return "renew", lineage
    else:
        assert False, "This is impossible"

def _find_lineage_for_domains(config, domains):
    """Determine whether there are duplicated names and how to handle
    them (renew, reinstall, newcert, or raising an error to stop
    the client run if the user chooses to cancel the operation when
    prompted).

    :returns: Two-element tuple containing desired new-certificate behavior as
              a string token ("reinstall", "renew", or "newcert"), plus either
              a RenewableCert instance or None if renewal shouldn't occur.

    :raises .Error: If the user would like to rerun the client again.

    """
    # Considering the possibility that the requested certificate is
    # related to an existing certificate.  (config.duplicate, which
    # is set with --duplicate, skips all of this logic and forces any
    # kind of certificate to be obtained with renewal = False.)
    if config.duplicate:
        return "newcert", None
    # TODO: Also address superset case
    ident_names_cert, subset_names_cert = cert_manager.find_duplicative_certs(config, domains)
    # XXX ^ schoen is not sure whether that correctly reads the systemwide
    # configuration file.
    if ident_names_cert is None and subset_names_cert is None:
        return "newcert", None

    if ident_names_cert is not None:
        return _handle_identical_cert_request(config, ident_names_cert)
    elif subset_names_cert is not None:
        return _handle_subset_cert_request(config, domains, subset_names_cert)

def _find_cert(config, domains, certname):
    """Finds an existing certificate object given domains and/or a certificate name.

    :returns: Two-element tuple of a boolean that indicates if this function should be
              followed by a call to fetch a certificate from the server, and either a
              RenewableCert instance or None.
    """
    action, lineage = _find_lineage_for_domains_and_certname(config, domains, certname)
    if action == "reinstall":
        logger.info("Keeping the existing certificate")
    return (action != "reinstall"), lineage

def _find_lineage_for_domains_and_certname(config, domains, certname):
    """Find appropriate lineage based on given domains and/or certname.

    :returns: Two-element tuple containing desired new-certificate behavior as
              a string token ("reinstall", "renew", or "newcert"), plus either
              a RenewableCert instance or None if renewal shouldn't occur.

    :raises .Error: If the user would like to rerun the client again.

    """
    if not certname:
        return _find_lineage_for_domains(config, domains)
    else:
        lineage = cert_manager.lineage_for_certname(config, certname)
        if lineage:
            if domains:
                if set(cert_manager.domains_for_certname(config, certname)) != set(domains):
                    _ask_user_to_confirm_new_names(config, domains, certname,
                        lineage.names()) # raises if no
                    return "renew", lineage
            # unnecessarily specified domains or no domains specified
            return _handle_identical_cert_request(config, lineage)
        else:
            if domains:
                return "newcert", None
            else:
                raise errors.ConfigurationError("No certificate with name {0} found. "
                    "Use -d to specify domains, or run certbot --certificates to see "
                    "possible certificate names.".format(certname))

def _ask_user_to_confirm_new_names(config, new_domains, certname, old_domains):
    """Ask user to confirm update cert certname to contain new_domains.
    """
    if config.renew_with_new_domains:
        return
    msg = ("Confirm that you intend to update certificate {0} "
           "to include domains {1}. Note that it previously "
           "contained domains {2}.".format(
               certname,
               new_domains,
               old_domains))
    obj = zope.component.getUtility(interfaces.IDisplay)
    if not obj.yesno(msg, "Update cert", "Cancel", default=True):
        raise errors.ConfigurationError("Specified mismatched cert name and domains.")

def _find_domains_or_certname(config, installer):
    """Retrieve domains and certname from config or user input.
    """
    domains = None
    certname = config.certname
    # first, try to get domains from the config
    if config.domains:
        domains = config.domains
    # if we can't do that but we have a certname, get the domains
    # with that certname
    elif certname:
        domains = cert_manager.domains_for_certname(config, certname)

    # that certname might not have existed, or there was a problem.
    # try to get domains from the user.
    if not domains:
        domains = display_ops.choose_names(installer)

    if not domains and not certname:
        raise errors.Error("Please specify --domains, or --installer that "
                           "will help in domain names autodiscovery, or "
                           "--cert-name for an existing certificate name.")

    return domains, certname


def _report_new_cert(config, cert_path, fullchain_path):
    """Reports the creation of a new certificate to the user.

    :param str cert_path: path to cert
    :param str fullchain_path: path to full chain

    """
    if config.dry_run:
        _report_successful_dry_run(config)
        return

    assert cert_path and fullchain_path, "No certificates saved to report."

    expiry = crypto_util.notAfter(cert_path).date()
    reporter_util = zope.component.getUtility(interfaces.IReporter)
    # Print the path to fullchain.pem because that's what modern webservers
    # (Nginx and Apache2.4) will want.

    verbswitch = ' with the "certonly" option' if config.verb == "run" else ""
    # XXX Perhaps one day we could detect the presence of known old webservers
    # and say something more informative here.
    msg = ('Congratulations! Your certificate and chain have been saved at {0}.'
           ' Your cert will expire on {1}. To obtain a new or tweaked version of this '
           'certificate in the future, simply run {2} again{3}. '
           'To non-interactively renew *all* of your certificates, run "{2} renew"'
           .format(fullchain_path, expiry, cli.cli_command, verbswitch))
    reporter_util.add_message(msg, reporter_util.MEDIUM_PRIORITY)


def _determine_account(config):
    """Determine which account to use.

    In order to make the renewer (configuration de/serialization) happy,
    if ``config.account`` is ``None``, it will be updated based on the
    user input. Same for ``config.email``.

    :param argparse.Namespace config: CLI arguments
    :param certbot.interface.IConfig config: Configuration object
    :param .AccountStorage account_storage: Account storage.

    :returns: Account and optionally ACME client API (biproduct of new
        registration).
    :rtype: `tuple` of `certbot.account.Account` and
        `acme.client.Client`

    """
    account_storage = account.AccountFileStorage(config)
    acme = None

    if config.account is not None:
        acc = account_storage.load(config.account)
    else:
        accounts = account_storage.find_all()
        if len(accounts) > 1:
            acc = display_ops.choose_account(accounts)
        elif len(accounts) == 1:
            acc = accounts[0]
        else:  # no account registered yet
            if config.email is None and not config.register_unsafely_without_email:
                config.namespace.email = display_ops.get_email()

            def _tos_cb(regr):
                if config.tos:
                    return True
                msg = ("Please read the Terms of Service at {0}. You "
                       "must agree in order to register with the ACME "
                       "server at {1}".format(
                           regr.terms_of_service, config.server))
                obj = zope.component.getUtility(interfaces.IDisplay)
                return obj.yesno(msg, "Agree", "Cancel",
                                 cli_flag="--agree-tos", force_interactive=True)

            try:
                acc, acme = client.register(
                    config, account_storage, tos_cb=_tos_cb)
            except errors.MissingCommandlineFlag:
                raise
            except errors.Error as error:
                logger.debug(error, exc_info=True)
                raise errors.Error(
                    "Unable to register an account with ACME server")

    config.namespace.account = acc.id
    return acc, acme


def _init_le_client(config, authenticator, installer):
    if authenticator is not None:
        # if authenticator was given, then we will need account...
        acc, acme = _determine_account(config)
        logger.debug("Picked account: %r", acc)
        # XXX
        #crypto_util.validate_key_csr(acc.key)
    else:
        acc, acme = None, None

    return client.Client(config, acc, authenticator, installer, acme=acme)


def unregister(config, unused_plugins):
    """Deactivate account on server"""
    account_storage = account.AccountFileStorage(config)
    accounts = account_storage.find_all()
    reporter_util = zope.component.getUtility(interfaces.IReporter)

    if not accounts:
        return "Could not find existing account to deactivate."
    yesno = zope.component.getUtility(interfaces.IDisplay).yesno
    prompt = ("Are you sure you would like to irrevocably deactivate "
              "your account?")
    wants_deactivate = yesno(prompt, yes_label='Deactivate', no_label='Abort',
                             default=True)

    if not wants_deactivate:
        return "Deactivation aborted."

    acc, acme = _determine_account(config)
    acme_client = client.Client(config, acc, None, None, acme=acme)

    # delete on boulder
    acme_client.acme.deactivate_registration(acc.regr)
    account_files = account.AccountFileStorage(config)
    # delete local account files
    account_files.delete(config.account)

    reporter_util.add_message("Account deactivated.", reporter_util.MEDIUM_PRIORITY)


def register(config, unused_plugins):
    """Create or modify accounts on the server."""

    # Portion of _determine_account logic to see whether accounts already
    # exist or not.
    account_storage = account.AccountFileStorage(config)
    accounts = account_storage.find_all()
    reporter_util = zope.component.getUtility(interfaces.IReporter)
    add_msg = lambda m: reporter_util.add_message(m, reporter_util.MEDIUM_PRIORITY)

    # registering a new account
    if not config.update_registration:
        if len(accounts) > 0:
            # TODO: add a flag to register a duplicate account (this will
            #       also require extending _determine_account's behavior
            #       or else extracting the registration code from there)
            return ("There is an existing account; registration of a "
                    "duplicate account with this command is currently "
                    "unsupported.")
        # _determine_account will register an account
        _determine_account(config)
        return

    # --update-registration
    if len(accounts) == 0:
        return "Could not find an existing account to update."
    if config.email is None:
        if config.register_unsafely_without_email:
            return ("--register-unsafely-without-email provided, however, a "
                    "new e-mail address must\ncurrently be provided when "
                    "updating a registration.")
        config.namespace.email = display_ops.get_email(optional=False)

    acc, acme = _determine_account(config)
    acme_client = client.Client(config, acc, None, None, acme=acme)
    # We rely on an exception to interrupt this process if it didn't work.
    acc.regr = acme_client.acme.update_registration(acc.regr.update(
        body=acc.regr.body.update(contact=('mailto:' + config.email,))))
<<<<<<< HEAD
    account_storage.save_regr(acc, acme_client)
=======
    account_storage.save_regr(acc, acme_client.acme)
>>>>>>> 018a304c
    eff.handle_subscription(config)
    add_msg("Your e-mail address was updated to {0}.".format(config.email))

def _install_cert(config, le_client, domains, lineage=None):
    path_provider = lineage if lineage else config
    assert path_provider.cert_path is not None

    le_client.deploy_certificate(domains, path_provider.key_path,
        path_provider.cert_path, path_provider.chain_path, path_provider.fullchain_path)
    le_client.enhance_config(domains, path_provider.chain_path)

def install(config, plugins):
    """Install a previously obtained cert in a server."""
    # XXX: Update for renewer/RenewableCert
    # FIXME: be consistent about whether errors are raised or returned from
    # this function ...

    try:
        installer, _ = plug_sel.choose_configurator_plugins(config, plugins, "install")
    except errors.PluginSelectionError as e:
        return e.message

    domains, _ = _find_domains_or_certname(config, installer)
    le_client = _init_le_client(config, authenticator=None, installer=installer)
    _install_cert(config, le_client, domains)


def plugins_cmd(config, plugins):  # TODO: Use IDisplay rather than print
    """List server software plugins."""
    logger.debug("Expected interfaces: %s", config.ifaces)

    ifaces = [] if config.ifaces is None else config.ifaces
    filtered = plugins.visible().ifaces(ifaces)
    logger.debug("Filtered plugins: %r", filtered)

    if not config.init and not config.prepare:
        print(str(filtered))
        return

    filtered.init(config)
    verified = filtered.verify(ifaces)
    logger.debug("Verified plugins: %r", verified)

    if not config.prepare:
        print(str(verified))
        return

    verified.prepare()
    available = verified.available()
    logger.debug("Prepared plugins: %s", available)
    print(str(available))


def rollback(config, plugins):
    """Rollback server configuration changes made during install."""
    client.rollback(config.installer, config.checkpoints, config, plugins)


def config_changes(config, unused_plugins):
    """Show changes made to server config during installation

    View checkpoints and associated configuration changes.

    """
    client.view_config_changes(config, num=config.num)

def update_symlinks(config, unused_plugins):
    """Update the certificate file family symlinks

    Use the information in the config file to make symlinks point to
    the correct archive directory.
    """
    cert_manager.update_live_symlinks(config)

def rename(config, unused_plugins):
    """Rename a certificate

    Use the information in the config file to rename an existing
    lineage.
    """
    cert_manager.rename_lineage(config)

def delete(config, unused_plugins):
    """Delete a certificate

    Use the information in the config file to delete an existing
    lineage.
    """
    cert_manager.delete(config)

def certificates(config, unused_plugins):
    """Display information about certs configured with Certbot
    """
    cert_manager.certificates(config)

def revoke(config, unused_plugins):  # TODO: coop with renewal config
    """Revoke a previously obtained certificate."""
    # For user-agent construction
    config.namespace.installer = config.namespace.authenticator = "None"
    if config.key_path is not None:  # revocation by cert key
        logger.debug("Revoking %s using cert key %s",
                     config.cert_path[0], config.key_path[0])
        key = jose.JWK.load(config.key_path[1])
    else:  # revocation by account key
        logger.debug("Revoking %s using Account Key", config.cert_path[0])
        acc, _ = _determine_account(config)
        key = acc.key
    acme = client.acme_from_config_key(config, key)
    cert = crypto_util.pyopenssl_load_certificate(config.cert_path[1])[0]
    logger.debug("Reason code for revocation: %s", config.reason)

    try:
        acme.revoke(jose.ComparableX509(cert), config.reason)
    except acme_errors.ClientError as e:
        return e.message

    display_ops.success_revocation(config.cert_path[0])


def run(config, plugins):  # pylint: disable=too-many-branches,too-many-locals
    """Obtain a certificate and install."""
    # TODO: Make run as close to auth + install as possible
    # Possible difficulties: config.csr was hacked into auth
    try:
        installer, authenticator = plug_sel.choose_configurator_plugins(config, plugins, "run")
    except errors.PluginSelectionError as e:
        return e.message

    # TODO: Handle errors from _init_le_client?
    le_client = _init_le_client(config, authenticator, installer)

    domains, certname = _find_domains_or_certname(config, installer)
    should_get_cert, lineage = _find_cert(config, domains, certname)

    new_lineage = lineage
    if should_get_cert:
        new_lineage = _get_and_save_cert(le_client, config, domains,
            certname, lineage)

    cert_path = new_lineage.cert_path if new_lineage else None
    fullchain_path = new_lineage.fullchain_path if new_lineage else None
    _report_new_cert(config, cert_path, fullchain_path)

    _install_cert(config, le_client, domains, new_lineage)

    if lineage is None or not should_get_cert:
        display_ops.success_installation(domains)
    else:
        display_ops.success_renewal(domains)

    _suggest_donation_if_appropriate(config)


def _csr_get_and_save_cert(config, le_client):
    """Obtain a cert using a user-supplied CSR

    This works differently in the CSR case (for now) because we don't
    have the privkey, and therefore can't construct the files for a lineage.
    So we just save the cert & chain to disk :/
    """
    csr, typ = config.actual_csr
    certr, chain = le_client.obtain_certificate_from_csr(config.domains, csr, typ)
    if config.dry_run:
        logger.debug(
            "Dry run: skipping saving certificate to %s", config.cert_path)
        return None, None
    cert_path, _, fullchain_path = le_client.save_certificate(
            certr, chain, config.cert_path, config.chain_path, config.fullchain_path)
    return cert_path, fullchain_path

def renew_cert(config, plugins, lineage):
    """Renew & save an existing cert. Do not install it."""
    try:
        # installers are used in auth mode to determine domain names
        installer, auth = plug_sel.choose_configurator_plugins(config, plugins, "certonly")
    except errors.PluginSelectionError as e:
        logger.info("Could not choose appropriate plugin: %s", e)
        raise
    le_client = _init_le_client(config, auth, installer)

    _get_and_save_cert(le_client, config, lineage=lineage)

    notify = zope.component.getUtility(interfaces.IDisplay).notification
    if installer is None:
        notify("new certificate deployed without reload, fullchain is {0}".format(
               lineage.fullchain), pause=False)
    else:
        # In case of a renewal, reload server to pick up new certificate.
        # In principle we could have a configuration option to inhibit this
        # from happening.
        installer.restart()
        notify("new certificate deployed with reload of {0} server; fullchain is {1}".format(
               config.installer, lineage.fullchain), pause=False)

def certonly(config, plugins):
    """Authenticate & obtain cert, but do not install it.

    This implements the 'certonly' subcommand."""

    # SETUP: Select plugins and construct a client instance
    try:
        # installers are used in auth mode to determine domain names
        installer, auth = plug_sel.choose_configurator_plugins(config, plugins, "certonly")
    except errors.PluginSelectionError as e:
        logger.info("Could not choose appropriate plugin: %s", e)
        raise
    le_client = _init_le_client(config, auth, installer)

    if config.csr:
        cert_path, fullchain_path = _csr_get_and_save_cert(config, le_client)
        _report_new_cert(config, cert_path, fullchain_path)
        _suggest_donation_if_appropriate(config)
        return

    domains, certname = _find_domains_or_certname(config, installer)
    should_get_cert, lineage = _find_cert(config, domains, certname)

    if not should_get_cert:
        notify = zope.component.getUtility(interfaces.IDisplay).notification
        notify("Certificate not yet due for renewal; no action taken.", pause=False)
        return

    lineage = _get_and_save_cert(le_client, config, domains, certname, lineage)

    cert_path = lineage.cert_path if lineage else None
    fullchain_path = lineage.fullchain_path if lineage else None
    _report_new_cert(config, cert_path, fullchain_path)
    _suggest_donation_if_appropriate(config)

def renew(config, unused_plugins):
    """Renew previously-obtained certificates."""
    try:
        renewal.handle_renewal_request(config)
    finally:
        hooks.run_saved_post_hooks()


def setup_log_file_handler(config, logfile, fmt):
    """Setup file debug logging."""
    log_file_path = os.path.join(config.logs_dir, logfile)
    try:
        handler = logging.handlers.RotatingFileHandler(
            log_file_path, maxBytes=2 ** 20, backupCount=1000)
    except IOError as error:
        raise errors.Error(_PERM_ERR_FMT.format(error))
    # rotate on each invocation, rollover only possible when maxBytes
    # is nonzero and backupCount is nonzero, so we set maxBytes as big
    # as possible not to overrun in single CLI invocation (1MB).
    handler.doRollover()  # TODO: creates empty letsencrypt.log.1 file
    handler.setLevel(logging.DEBUG)
    handler_formatter = logging.Formatter(fmt=fmt)
    handler_formatter.converter = time.gmtime  # don't use localtime
    handler.setFormatter(handler_formatter)
    return handler, log_file_path


def _cli_log_handler(level, fmt):
    handler = colored_logging.StreamHandler()
    handler.setFormatter(logging.Formatter(fmt))
    handler.setLevel(level)
    return handler


def setup_logging(config):
    """Sets up logging to logfiles and the terminal.

    :param certbot.interface.IConfig config: Configuration object

    """
    cli_fmt = "%(message)s"
    file_fmt = "%(asctime)s:%(levelname)s:%(name)s:%(message)s"
    logfile = "letsencrypt.log"
    if config.quiet:
        level = constants.QUIET_LOGGING_LEVEL
    else:
        level = -config.verbose_count * 10
    file_handler, log_file_path = setup_log_file_handler(
        config, logfile=logfile, fmt=file_fmt)
    cli_handler = _cli_log_handler(level, cli_fmt)

    # TODO: use fileConfig?

    root_logger = logging.getLogger()
    root_logger.setLevel(logging.DEBUG)  # send all records to handlers
    root_logger.addHandler(cli_handler)
    root_logger.addHandler(file_handler)

    logger.debug("Root logging level set at %d", level)
    logger.info("Saving debug log to %s", log_file_path)


def _handle_exception(exc_type, exc_value, trace, config):
    """Logs exceptions and reports them to the user.

    Config is used to determine how to display exceptions to the user. In
    general, if config.debug is True, then the full exception and traceback is
    shown to the user, otherwise it is suppressed. If config itself is None,
    then the traceback and exception is attempted to be written to a logfile.
    If this is successful, the traceback is suppressed, otherwise it is shown
    to the user. sys.exit is always called with a nonzero status.

    """
    tb_str = "".join(traceback.format_exception(exc_type, exc_value, trace))
    logger.debug("Exiting abnormally:%s%s", os.linesep, tb_str)

    if issubclass(exc_type, Exception) and (config is None or not config.debug):
        if config is None:
            logfile = "certbot.log"
            try:
                with open(logfile, "w") as logfd:
                    traceback.print_exception(
                        exc_type, exc_value, trace, file=logfd)
                assert "--debug" not in sys.argv  # config is None if this explodes
            except:  # pylint: disable=bare-except
                sys.exit(tb_str)
            if "--debug" in sys.argv:
                sys.exit(tb_str)

        if issubclass(exc_type, errors.Error):
            sys.exit(exc_value)
        else:
            # Here we're passing a client or ACME error out to the client at the shell
            # Tell the user a bit about what happened, without overwhelming
            # them with a full traceback
            err = traceback.format_exception_only(exc_type, exc_value)[0]
            # Typical error from the ACME module:
            # acme.messages.Error: urn:ietf:params:acme:error:malformed :: The
            # request message was malformed :: Error creating new registration
            # :: Validation of contact mailto:none@longrandomstring.biz failed:
            # Server failure at resolver
            if (messages.is_acme_error(err) and ":: " in err and
                 config.verbose_count <= cli.flag_default("verbose_count")):
                # prune ACME error code, we have a human description
                _code, _sep, err = err.partition(":: ")
            msg = "An unexpected error occurred:\n" + err + "Please see the "
            if config is None:
                msg += "logfile '{0}' for more details.".format(logfile)
            else:
                msg += "logfiles in {0} for more details.".format(config.logs_dir)
            sys.exit(msg)
    else:
        sys.exit(tb_str)


def make_or_verify_core_dir(directory, mode, uid, strict):
    """Make sure directory exists with proper permissions.

    :param str directory: Path to a directory.
    :param int mode: Directory mode.
    :param int uid: Directory owner.
    :param bool strict: require directory to be owned by current user

    :raises .errors.Error: if the directory cannot be made or verified

    """
    try:
        util.make_or_verify_dir(directory, mode, uid, strict)
    except OSError as error:
        raise errors.Error(_PERM_ERR_FMT.format(error))

def make_or_verify_needed_dirs(config):
    """Create or verify existence of config, work, or logs directories"""
    make_or_verify_core_dir(config.config_dir, constants.CONFIG_DIRS_MODE,
                            os.geteuid(), config.strict_permissions)
    make_or_verify_core_dir(config.work_dir, constants.CONFIG_DIRS_MODE,
                            os.geteuid(), config.strict_permissions)
    # TODO: logs might contain sensitive data such as contents of the
    # private key! #525
    make_or_verify_core_dir(config.logs_dir, 0o700,
                            os.geteuid(), config.strict_permissions)


def set_displayer(config):
    """Set the displayer"""
    if config.quiet:
        config.noninteractive_mode = True
        displayer = display_util.NoninteractiveDisplay(open(os.devnull, "w"))
    elif config.noninteractive_mode:
        displayer = display_util.NoninteractiveDisplay(sys.stdout)
    else:
        displayer = display_util.FileDisplay(sys.stdout,
                                             config.force_interactive)
    zope.component.provideUtility(displayer)

def _post_logging_setup(config, plugins, cli_args):
    """Perform any setup or configuration tasks that require a logger."""

    # This needs logging, but would otherwise be in HelpfulArgumentParser
    if config.validate_hooks:
        hooks.validate_hooks(config)

    cli.possible_deprecation_warning(config)

    logger.debug("certbot version: %s", certbot.__version__)
    # do not log `config`, as it contains sensitive data (e.g. revoke --key)!
    logger.debug("Arguments: %r", cli_args)
    logger.debug("Discovered plugins: %r", plugins)


def main(cli_args=sys.argv[1:]):
    """Command line argument parsing and main script execution."""
    sys.excepthook = functools.partial(_handle_exception, config=None)
    plugins = plugins_disco.PluginsRegistry.find_all()

    # note: arg parser internally handles --help (and exits afterwards)
    args = cli.prepare_and_parse_args(plugins, cli_args)
    config = configuration.NamespaceConfig(args)
    zope.component.provideUtility(config)

    make_or_verify_needed_dirs(config)

    # Setup logging ASAP, otherwise "No handlers could be found for
    # logger ..." TODO: this should be done before plugins discovery
    setup_logging(config)

    _post_logging_setup(config, plugins, cli_args)

    sys.excepthook = functools.partial(_handle_exception, config=config)

    set_displayer(config)

    # Reporter
    report = reporter.Reporter(config)
    zope.component.provideUtility(report)
    atexit.register(report.atexit_print_messages)

    return config.func(config, plugins)


if __name__ == "__main__":
    err_string = main()
    if err_string:
        logger.warning("Exiting with message %s", err_string)
    sys.exit(err_string)  # pragma: no cover<|MERGE_RESOLUTION|>--- conflicted
+++ resolved
@@ -466,11 +466,7 @@
     # We rely on an exception to interrupt this process if it didn't work.
     acc.regr = acme_client.acme.update_registration(acc.regr.update(
         body=acc.regr.body.update(contact=('mailto:' + config.email,))))
-<<<<<<< HEAD
-    account_storage.save_regr(acc, acme_client)
-=======
     account_storage.save_regr(acc, acme_client.acme)
->>>>>>> 018a304c
     eff.handle_subscription(config)
     add_msg("Your e-mail address was updated to {0}.".format(config.email))
 
