# -*- coding: utf-8 -*-
#
# Certbot documentation build configuration file, created by
# sphinx-quickstart on Sun Nov 23 20:35:21 2014.
#
# This file is execfile()d with the current directory set to its
# containing dir.
#
# Note that not all possible configuration values are present in this
# autogenerated file.
#
# All configuration values have a default; values that are commented out
# serve to show the default.

import codecs
import os
import re
import sys


here = os.path.abspath(os.path.dirname(__file__))

# read version number (and other metadata) from package init
init_fn = os.path.join(here, '..', 'certbot', '__init__.py')
with codecs.open(init_fn, encoding='utf8') as fd:
    meta = dict(re.findall(r"""__([a-z]+)__ = '([^']+)""", fd.read()))

# If extensions (or modules to document with autodoc) are in another directory,
# add these directories to sys.path here. If the directory is relative to the
# documentation root, use os.path.abspath to make it absolute, like shown here.
sys.path.insert(0, os.path.abspath(os.path.join(here, '..')))

# -- General configuration ------------------------------------------------

# If your documentation needs a minimal Sphinx version, state it here.
needs_sphinx = '1.0'

# Add any Sphinx extension module names here, as strings. They can be
# extensions coming with Sphinx (named 'sphinx.ext.*') or your custom
# ones.
extensions = [
    'sphinx.ext.autodoc',
    'sphinx.ext.intersphinx',
    'sphinx.ext.todo',
    'sphinx.ext.coverage',
    'sphinx.ext.viewcode',
    'repoze.sphinx.autointerface',
    'sphinxcontrib.programoutput',
]

autodoc_member_order = 'bysource'
autodoc_default_flags = ['show-inheritance', 'private-members']

# Add any paths that contain templates here, relative to this directory.
templates_path = ['_templates']

# The suffix of source filenames.
source_suffix = '.rst'

# The encoding of source files.
#source_encoding = 'utf-8-sig'

# The master toctree document.
master_doc = 'index'

# General information about the project.
project = u'Certbot'
<<<<<<< HEAD
copyright = u'2014-2016 - The Certbot software and documentation are licensed under the Apache 2.0 license as described at https://eff.org/cb-license '
=======
copyright = u'2014-2016, Certbot Project'
>>>>>>> 4e704eba

# The version info for the project you're documenting, acts as replacement for
# |version| and |release|, also used in various other places throughout the
# built documents.
#
# The short X.Y version.
version = '.'.join(meta['version'].split('.')[:2])
# The full version, including alpha/beta/rc tags.
release = meta['version']

# The language for content autogenerated by Sphinx. Refer to documentation
# for a list of supported languages.
#
# This is also used if you do content translation via gettext catalogs.
# Usually you set "language" from the command line for these cases.
language = None

# There are two options for replacing |today|: either, you set today to some
# non-false value, then it is used:
#today = ''
# Else, today_fmt is used as the format for a strftime call.
#today_fmt = '%B %d, %Y'

# List of patterns, relative to source directory, that match files and
# directories to ignore when looking for source files.
exclude_patterns = ['_build']

# The reST default role (used for this markup: `text`) to use for all
# documents.
default_role = 'py:obj'

# If true, '()' will be appended to :func: etc. cross-reference text.
#add_function_parentheses = True

# If true, the current module name will be prepended to all description
# unit titles (such as .. function::).
#add_module_names = True

# If true, sectionauthor and moduleauthor directives will be shown in the
# output. They are ignored by default.
#show_authors = False

# The name of the Pygments (syntax highlighting) style to use.
pygments_style = 'sphinx'

# A list of ignored prefixes for module index sorting.
#modindex_common_prefix = []

# If true, keep warnings as "system message" paragraphs in the built documents.
#keep_warnings = False

# If true, `todo` and `todoList` produce output, else they produce nothing.
todo_include_todos = True


# -- Options for HTML output ----------------------------------------------

# The theme to use for HTML and HTML Help pages.  See the documentation for
# a list of builtin themes.

# http://docs.readthedocs.org/en/latest/theme.html#how-do-i-use-this-locally-and-on-read-the-docs
# on_rtd is whether we are on readthedocs.org
on_rtd = os.environ.get('READTHEDOCS', None) == 'True'
if not on_rtd:  # only import and set the theme if we're building docs locally
    import sphinx_rtd_theme
    html_theme = 'sphinx_rtd_theme'
    html_theme_path = [sphinx_rtd_theme.get_html_theme_path()]
# otherwise, readthedocs.org uses their theme by default, so no need to specify it

# Theme options are theme-specific and customize the look and feel of a theme
# further.  For a list of options available for each theme, see the
# documentation.
#html_theme_options = {}

# Add any paths that contain custom themes here, relative to this directory.
#html_theme_path = []

# The name for this set of Sphinx documents.  If None, it defaults to
# "<project> v<release> documentation".
#html_title = None

# A shorter title for the navigation bar.  Default is the same as html_title.
#html_short_title = None

# The name of an image file (relative to this directory) to place at the top
# of the sidebar.
#html_logo = None

# The name of an image file (within the static path) to use as favicon of the
# docs.  This file should be a Windows icon file (.ico) being 16x16 or 32x32
# pixels large.
#html_favicon = None

# Add any paths that contain custom static files (such as style sheets) here,
# relative to this directory. They are copied after the builtin static files,
# so a file named "default.css" will overwrite the builtin "default.css".
html_static_path = ['_static']

# Add any extra paths that contain custom files (such as robots.txt or
# .htaccess) here, relative to this directory. These files are copied
# directly to the root of the documentation.
#html_extra_path = []

# If not '', a 'Last updated on:' timestamp is inserted at every page bottom,
# using the given strftime format.
#html_last_updated_fmt = '%b %d, %Y'

# If true, SmartyPants will be used to convert quotes and dashes to
# typographically correct entities.
#html_use_smartypants = True

# Custom sidebar templates, maps document names to template names.
#html_sidebars = {}

# Additional templates that should be rendered to pages, maps page names to
# template names.
#html_additional_pages = {}

# If false, no module index is generated.
#html_domain_indices = True

# If false, no index is generated.
#html_use_index = True

# If true, the index is split into individual pages for each letter.
#html_split_index = False

# If true, links to the reST sources are added to the pages.
#html_show_sourcelink = True

# If true, "Created using Sphinx" is shown in the HTML footer. Default is True.
#html_show_sphinx = True

# If true, "(C) Copyright ..." is shown in the HTML footer. Default is True.
#html_show_copyright = True

# If true, an OpenSearch description file will be output, and all pages will
# contain a <link> tag referring to it.  The value of this option must be the
# base URL from which the finished HTML is served.
#html_use_opensearch = ''

# This is the file name suffix for HTML files (e.g. ".xhtml").
#html_file_suffix = None

# Language to be used for generating the HTML full-text search index.
# Sphinx supports the following languages:
#   'da', 'de', 'en', 'es', 'fi', 'fr', 'hu', 'it', 'ja'
#   'nl', 'no', 'pt', 'ro', 'ru', 'sv', 'tr'
#html_search_language = 'en'

# A dictionary with options for the search language support, empty by default.
# Now only 'ja' uses this config value
#html_search_options = {'type': 'default'}

# The name of a javascript file (relative to the configuration directory) that
# implements a search results scorer. If empty, the default will be used.
#html_search_scorer = 'scorer.js'

# Output file base name for HTML help builder.
htmlhelp_basename = 'Certbotdoc'

# -- Options for LaTeX output ---------------------------------------------

latex_elements = {
    # The paper size ('letterpaper' or 'a4paper').
    #'papersize': 'letterpaper',

    # The font size ('10pt', '11pt' or '12pt').
    #'pointsize': '10pt',

    # Additional stuff for the LaTeX preamble.
    #'preamble': '',

    # Latex figure (float) alignment
    #'figure_align': 'htbp',
}

# Grouping the document tree into LaTeX files. List of tuples
# (source start file, target name, title,
#  author, documentclass [howto, manual, or own class]).
latex_documents = [
    ('index', 'Certbot.tex', u'Certbot Documentation',
     u'Certbot Project', 'manual'),
]

# The name of an image file (relative to this directory) to place at the top of
# the title page.
#latex_logo = None

# For "manual" documents, if this is true, then toplevel headings are parts,
# not chapters.
#latex_use_parts = False

# If true, show page references after internal links.
#latex_show_pagerefs = False

# If true, show URL addresses after external links.
#latex_show_urls = False

# Documents to append as an appendix to all manuals.
#latex_appendices = []

# If false, no module index is generated.
#latex_domain_indices = True


# -- Options for manual page output ---------------------------------------

# One entry per manual page. List of tuples
# (source start file, name, description, authors, manual section).
man_pages = [
    ('index', 'certbot', u'Certbot Documentation',
     [project], 7),
    ('man/certbot', 'certbot', u'certbot script documentation',
     [project], 1),
]

# If true, show URL addresses after external links.
#man_show_urls = False


# -- Options for Texinfo output -------------------------------------------

# Grouping the document tree into Texinfo files. List of tuples
# (source start file, target name, title, author,
#  dir menu entry, description, category)
texinfo_documents = [
    ('index', 'Certbot', u'Certbot Documentation',
     u'Certbot Project', 'Certbot', 'One line description of project.',
     'Miscellaneous'),
]

# Documents to append as an appendix to all manuals.
#texinfo_appendices = []

# If false, no module index is generated.
#texinfo_domain_indices = True

# How to display URL addresses: 'footnote', 'no', or 'inline'.
#texinfo_show_urls = 'footnote'

# If true, do not generate a @detailmenu in the "Top" node's menu.
#texinfo_no_detailmenu = False


intersphinx_mapping = {
    'python': ('https://docs.python.org/', None),
    'acme': ('https://acme-python.readthedocs.org/en/latest/', None),
}<|MERGE_RESOLUTION|>--- conflicted
+++ resolved
@@ -65,11 +65,7 @@
 
 # General information about the project.
 project = u'Certbot'
-<<<<<<< HEAD
 copyright = u'2014-2016 - The Certbot software and documentation are licensed under the Apache 2.0 license as described at https://eff.org/cb-license '
-=======
-copyright = u'2014-2016, Certbot Project'
->>>>>>> 4e704eba
 
 # The version info for the project you're documenting, acts as replacement for
 # |version| and |release|, also used in various other places throughout the
